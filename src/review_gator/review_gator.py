#!/usr/bin/env python

import datetime
import os
import socket
import sys
import time

import click
import github
import humanize
import pytz
import yaml

from babel.dates import format_datetime
from jinja2 import Environment, FileSystemLoader
from pkg_resources import resource_filename

from . import launchpadagent
from . import clicklib

MAX_DESCRIPTION_LENGTH = 80
NOW = pytz.utc.localize(datetime.datetime.utcnow())


class Repo(object):
    '''Base class for a source code repository.

    These are the github repository or launchpad branch  that a pull request
    will target. A repo contain 0 or more pull requests.'''

    def __init__(self, repo_type, handle, url, name):
        self.repo_type = repo_type
        self.handle = handle
        self.url = url
        self.name = name
        self.pull_requests = []

    def __repr__(self):
        return 'Repo[{}, {}, {}, {}]'.format(
            self.repo_type, self.name, self.url, self.pull_requests)

    @property
    def pull_request_count(self):
        return len(self.pull_requests)

    def add(self, pull_request):
        '''Add a pull request to this repository.'''
        self.pull_requests.append(pull_request)


class GithubRepo(Repo):
    '''A github repository.'''
    def __init__(self, handle, url, name):
        super(GithubRepo, self).__init__('github', handle, url, name)


class LaunchpadRepo(Repo):
    '''A launchpad repository (aka branch).'''
    def __init__(self, handle, url, name):
        super(LaunchpadRepo, self).__init__('launchpad', handle, url, name)


class PullRequest(object):
    '''Base class for a request to merge into a repository.

    Represents a github pull request or launchpad merge proposal.'''
    def __init__(self, pull_request_type, handle, url, title, owner, state,
                 date, review_count, latest_activity=None):
        self.pull_request_type = pull_request_type
        self.handle = handle
        self.url = url
        self.title = title
        self.owner = owner
        self.state = state
        self.latest_activity = latest_activity
        self.date = date
        self.review_count = review_count
        self.reviews = []

    def __repr__(self):
        return u'PullRequest[{}, {}, {}, {}, {}]'.format(
            self.pull_request_type, self.title, self.owner, self.state,
            self.date)

    @property
    def age(self):
        # print(u'{}'.format(self))
        return date_to_age(self.date)

    @property
    def latest_activity_age(self):
        # print(u'{}'.format(self))
        return date_to_age(self.latest_activity)

    def add_review(self, review):
        '''Adds a review, replacing any older review by the same owner.'''
        for r in self.reviews:
            if review.owner == r['owner'] and review.date > r['date']:
                self.reviews.remove(r)
                break
        self.reviews.append(merge_two_dicts(review.__dict__,
                                            {'age': review.age}))


class GithubPullRequest(PullRequest):
    '''A github pull request.'''
    def __init__(self, handle, url, title, owner, state, date, review_count,
                 latest_activity=None):
        date = pytz.utc.localize(date)
        super(GithubPullRequest, self).__init__(
                'github', handle, url, title, owner, state, date, review_count,
                latest_activity=latest_activity)


class LaunchpadPullRequest(PullRequest):
    '''A launchpad pull request (aka merte proposal).'''
    def __init__(self, handle, url, title, owner, state, date, review_count,
                 latest_activity=None):
        super(LaunchpadPullRequest, self).__init__(
                'launchpad', handle, url, title, owner, state, date,
                review_count, latest_activity=latest_activity)


class Review(object):
    '''A completed or requested review attached to a pull request.'''
    def __init__(self, review_type, review, url, owner, state, date):
        self.review_type = review_type
        self.review = review
        self.url = url
        self.owner = owner
        self.state = state
        self.date = date

    def __repr__(self):
        return u'Review[{}, {}, {}, {}, {}]'.format(self.review_type,
            self.review, self.owner, self.state, self.date)

    @property
    def age(self):
        # print(u'{}'.format(self))
        return date_to_age(self.date)


class GithubReview(Review):
    '''A github pull request review.'''
    def __init__(self, handle, url, owner, state, date):
        date = pytz.utc.localize(date)
        super(GithubReview, self).__init__(
            'github', handle, url, owner, state, date)


class LaunchpadReview(Review):
    '''A launchpad merge proposal review.'''
    def __init__(self, handle, url, owner, state, date):
        super(LaunchpadReview, self).__init__(
            'launchpad', handle, url, owner, state, date)


def date_to_age(date):
    if date is None:
        return None
    if date == '':
        return None

    age = NOW - date
    return humanize.naturaltime(age)


def merge_two_dicts(x, y):
    """Given two dicts, merge them into a new dict as a shallow copy."""
    z = x.copy()
    z.update(y)
    return z


def get_all_repos(gh, sources):
    '''Return all repos, prs and reviews for the given github sources.'''
    repos = []
    for org in sources:
        for name, data in sources[org].items():
            repo = gh.get_repo('{}/{}'.format(org.replace(' ', ''), name))
            review_count = sources[org][name]['review-count']
            gr = GithubRepo(repo, repo.html_url, repo.ssh_url)
            get_prs(gr, repo, review_count)
            if gr.pull_request_count > 0:
                repos.append(gr)
            print(gr)
    return repos


def get_prs(gr, repo, review_count):
    '''Return all pull request for the given repository.'''
    pull_requests = []
    pulls = repo.get_pulls()
    for p in pulls:
        pr = GithubPullRequest(p, p.html_url, p.title, p.head.repo.owner.login,
                            p.state, p.created_at, review_count)
        gr.add(pr)
        pull_requests.append(pr)
        raw_reviews = p.get_reviews()
        raw_comments = p.get_comments()
        raw_issue_comments = p.get_issue_comments()
        pr_latest_activity = pytz.utc.localize(p.created_at)

        # Find most recent issue comment activity on pull request
        for raw_issue_comment in raw_issue_comments:
            if pr_latest_activity is None or \
                            pytz.utc.localize(
                                    raw_issue_comment.created_at) > \
                            pr_latest_activity:
                pr_latest_activity = pytz.utc.localize(
                        raw_issue_comment.created_at)

        # Find most recent comment activity on pull request
        for raw_comment in raw_comments:
            if pr_latest_activity is None or \
                            pytz.utc.localize(
                                    raw_comment.created_at) > \
                            pr_latest_activity:
                pr_latest_activity = pytz.utc.localize(raw_comment.created_at)

        for raw_review in raw_reviews:
            owner = raw_review.user.login
            review = GithubReview(raw_review, raw_review.html_url, owner,
                                  raw_review.state, raw_review.submitted_at)
            pr.add_review(review)

            # Review might be more recent than a comment
            if pr_latest_activity is None or \
                    pytz.utc.localize(
                            raw_review.submitted_at) > \
                    pr_latest_activity:
                pr_latest_activity = pytz.utc.localize(
                        raw_review.submitted_at)

        pr.latest_activity = pr_latest_activity

    return pull_requests


def get_pr_data(pull_requests):
    '''Render the list of provided pull_requests.'''
    pr_data = []
    for p in pull_requests:
        pr_data.append(merge_two_dicts(p.__dict__, {
            'age': p.age,
            'latest_activity_age': p.latest_activity_age}))
    return pr_data


def get_repo_data(repos):
    '''Render the list of repos, their prs and reviews into an html table.'''
    repo_data = {}
    for repo in repos:
        repo_data[repo.name] = {
            'repo_url': repo.url,
            'repo_name': repo.name,
            'repo_shortname': repo.name.split('/')[-1],
            'pull_requests': get_pr_data(repo.pull_requests)
        }
    return repo_data


def render(repos, output_directory):
    '''Render the repositories into an html file.'''
    data = get_repo_data(repos)
    abs_templates_path = os.path.join(os.path.dirname(
            os.path.realpath(__file__)), "templates")
    env = Environment(loader=FileSystemLoader(abs_templates_path))
    tmpl = env.get_template('reviews.html')

    # Make sure the output directory exists
    os.makedirs(output_directory, exist_ok=True)
    output_html_filepath = os.path.join(output_directory, 'reviews.html')
    with open(output_html_filepath, 'w') as out_file:
        context = {'repos': data, 'generation_time': NOW}
        out_file.write(tmpl.render(context))
        print("**** {} written ****".format(output_html_filepath))
        print("file://{}".format(output_html_filepath))


def get_mp_title(mp):
    '''Format a sensible MP title from git branches and the description.'''
    title = ''
    git_source = mp.source_git_path
    if git_source is not None:
        source = '<strong>'
        source += mp.source_git_repository_link.replace(
            'https://api.launchpad.net/devel/', '')
        source += ':' + git_source.replace('refs/heads/', '') + \
                  '</strong> &rArr; '
        title += source
    else:
        source = '<strong>'
        source += mp.source_branch_link.replace(
            'https://api.launchpad.net/devel/', '')
        source += '</strong> &rArr; '
        title += source
    git_target = mp.target_git_path
    if git_target is not None:
        target = mp.target_git_repository_link.replace(
            'https://api.launchpad.net/devel/', '')
        target += ':' + git_target.replace('refs/heads/', '')
        title += target
    else:
        target = mp.target_branch_link.replace(
            'https://api.launchpad.net/devel/', '')
        title += target

    description = mp.description
    if description is not None:
        description = description.split('\n')[0]
        if len(description) > MAX_DESCRIPTION_LENGTH:
            description = description[:MAX_DESCRIPTION_LENGTH] + '...'
        if len(title) > 0:
            title += '\n'
        title += description
    return title


def get_candidate_mps(branch):
    try:
        mps = branch.getMergeProposals(status='Needs review')
    except AttributeError:
        mps = branch.landing_candidates
    return mps


def get_mps(repo, branch):
    '''Return all merge proposals for the given branch.'''
    mps = get_candidate_mps(branch)
    for mp in mps:
        _, owner = mp.registrant_link.split('~')
        title = get_mp_title(mp)

        pr = LaunchpadPullRequest(mp, mp.web_link, title, owner,
                                  mp.queue_status,
                                  mp.date_created, 2)
        repo.add(pr)
        mp_latest_activity = None

        # Find most recent activity on merge proposal
        for mp_comment in mp.all_comments:
            if mp_latest_activity is None or \
                            mp_comment.date_created > mp_latest_activity:
                mp_latest_activity = mp_comment.date_created

        for vote in mp.votes:
            owner = vote.reviewer.display_name
            comment = vote.comment
            result = 'EMPTY'
            review_date = vote.date_created
            if comment is not None:
                result = comment.vote
                review_date = comment.date_created
            review = LaunchpadReview(vote, vote.web_link, owner, result,
                                     review_date)

            # MP Vote might be more recent than a comment
            if mp_latest_activity is None or review_date > mp_latest_activity:
                mp_latest_activity = review_date
            pr.add_review(review)

        pr.latest_activity = mp_latest_activity


def get_branches_for_owner(lp, collected, owner, max_age):
    '''Return all repos and prs for the given owner with the age limit.

    This is used to identify any recently submitted prs that escaped the
    whitelist of launchpad repositories. This only applies to launchpad.'''
    age_gate = NOW - datetime.timedelta(days=max_age)
    team = lp.people(owner)
    branches = team.getBranches(modified_since=age_gate)
    repos = []
    for b in branches:
        # XXX: Add logic to skip branches we already have
        if b.display_name in collected:
            continue
        branch = LaunchpadRepo(b, b.web_link, b.display_name)
        get_mps(branch, b)
        if branch.pull_request_count > 0:
            repos.append(branch)
    return repos


def get_branches(sources):
    '''Return all repos, prs and reviews for the given launchpad sources.'''
    cachedir_prefix = os.environ.get('SNAP_USER_COMMON', "/tmp")
    launchpad_cachedir = os.path.join('{}/get_reviews/.launchpadlib'.format(cachedir_prefix))
    lp = launchpadagent.get_launchpad(launchpadlib_dir=launchpad_cachedir)
    repos = []
    for source, data in sources['branches'].items():
        print(source, data)
        b = lp.branches.getByUrl(url=source)
        repo = LaunchpadRepo(b, b.web_link, b.display_name)
        get_mps(repo, b)
        if repo.pull_request_count > 0:
            repos.append(repo)
        print(repo)
    collected = [r.name for r in repos]
    print('collected: {}'.format(collected))
    for owner, data in sources['owners'].items():
        print(owner, data)
        repos.extend(get_branches_for_owner(
            lp, collected, owner, data['max-age']))
    return repos


def get_lp_repos(sources):
    '''Return all repos, prs and reviews for the given lp-git source.'''
    cachedir_prefix = os.environ.get('SNAP_USER_COMMON', "/tmp")
    launchpad_cachedir = os.path.join('{}/get_reviews/.launchpadlib'.format(cachedir_prefix))
    lp = launchpadagent.get_launchpad(launchpadlib_dir=launchpad_cachedir)
    repos = []
    for source, data in sources['repos'].items():
        print(source, data)
        b = lp.git_repositories.getByPath(path=source.replace('lp:', ''))
        repo = LaunchpadRepo(b, b.web_link, b.display_name)
        get_mps(repo, b)
        if repo.pull_request_count > 0:
            repos.append(repo)
        print(repo)
    return repos


def get_repos(sources, github_username, github_password, github_token):
    if github_token:
        gh = github.Github(github_token)
    elif github_username and github_password:
        gh = github.Github(github_username,
                           github_password)
    else:
        print("*** You have configured Github repositories but not supplied "
              "any Github credentials ***")
        print("You can either pass these values to review-gator or set "
              "GITHUB_TOKEN or (GITHUB_USERNAME and GITHUB_PASSWORD) "
              "environment variables.")
        print("Rendering will proceed but will not include any of your "
              "Github repositories.")
        return []

    repos = get_all_repos(gh, sources['repos'])
    return repos


def get_sources(source):
    '''Load the sources file.'''
    data = yaml.load(source.read())
    return data


def aggregate_reviews(sources, output_directory, github_password, github_token,
                      github_username):
    try:
        repos = []
        if 'lp-git' in sources:
            repos.extend(get_lp_repos(sources['lp-git']))
        if 'launchpad' in sources:
            repos.extend(get_branches(sources['launchpad']))
        if 'github' in sources:
            repos.extend(get_repos(sources['github'],
                                   github_username, github_password, github_token))
        render(repos, output_directory)
        last_poll = format_datetime(pytz.utc.localize(datetime.datetime.utcnow()))
        print("Last run @ {}".format(last_poll))
    except socket.timeout as se:
        print("Socket.timeout error querying github/launchpad: %s. "
              "We will retry. \n", str(se))
    except TimeoutError as e:
        print("TimeoutError error querying github/launchpad: %s. "
              "We will retry. \n", str(e))


@click.command()
@click.option('--config-skeleton', is_flag=True, default=False,
              help='Print example config.')
@click.option('--config', required=True, type=click.File('r'),
              help="Config yaml specifying which repositories/branches to "
                   "query.{}".format(" When using the review-gator snap this"
                                     " config must reside under $HOME."
                                     if os.environ.get('SNAP', None) else ""),
              cls=clicklib.NotRequiredIf,
              mutually_exclusive=['config_skeleton'])
@click.option('--output-directory', envvar='REVIEW_GATOR_OUTPUT_DIRECTORY',
              required=False, type=click.Path(), default=lambda:
              os.environ.get('SNAP_USER_COMMON', "/tmp/review_gator/"),
              help="Output directory. [default: {}]. You can also set "
                   "REVIEW_GATOR_OUTPUT_DIRECTORY as an environment "
                   "variable.{}"
                   .format(os.environ.get('SNAP_USER_COMMON',
                                          "/tmp/review_gator/"),
                           " When using the review-gator snap this config "
                           "must reside under $HOME."
                           if os.environ.get('SNAP', None) else ""))
@click.option('--github-username', envvar='GITHUB_USERNAME', required=False,
              help="Your github username."
                   "You can also set GITHUB_USERNAME as an environment "
                   "variable.", default=None)
@click.option('--github-password', envvar='GITHUB_PASSWORD', required=False,
              help="Your github password."
                   "You can also set GITHUB_PASSWORD as an environment "
                   "variable.", default=None)
@click.option('--github-token', envvar='GITHUB_TOKEN', required=False,
              help="Your github api token. If you provide this then you do not"
                   "need to provide username and password. "
                   "You can also set GITHUB_TOKEN as an environment "
                   "variable.", default=None)
<<<<<<< HEAD
@click.option('--poll', is_flag=True, default=False,
              help='Keep aggregating reviews at a specified interval')
@click.option('--poll-interval', type=int, required=False, default=600,
              help="Interval, in seconds, between each version check "
                   "[default: 600 seconds]")
def main(config_skeleton, config, output_directory,
         github_username, github_password, github_token, poll, poll_interval):
    """Start here."""
    global NOW
=======
def main(config_skeleton, config, output_directory,
         github_username, github_password, github_token):
    """Start here."""
>>>>>>> 1eceee3d
    if config_skeleton:
        with open(resource_filename(
                'review_gator', 'config-skeleton.yaml'), 'r') as config_file:
            package_config = yaml.load(config_file)

            output = yaml.dump(package_config, Dumper=yaml.Dumper)
            print("# Sample config.")
            print(output)
            exit(0)
<<<<<<< HEAD
    sources = get_sources(config)
    aggregate_reviews(sources, output_directory, github_password,
                      github_token, github_username)

    if poll:
        # We do use time.sleep which is blocking so it is best to 'nice'
        # the process to reduce CPU usage. https://linux.die.net/man/1/nice
        os.nice(19)
        while True:
            next_poll = format_datetime(
                    pytz.utc.localize(
                            datetime.datetime.utcnow() +
                            datetime.timedelta(seconds=poll_interval)))
            print("Next run @ {}".format(next_poll))
            time.sleep(poll_interval)  # wait before checking again
            NOW = pytz.utc.localize(datetime.datetime.utcnow())
            aggregate_reviews(sources, output_directory, github_password,
                              github_token, github_username)
=======

    sources = get_source_info(config)
    repos = []
    if 'lp-git' in sources:
        repos.extend(get_lp_repos(sources['lp-git']))
    if 'launchpad' in sources:
        repos.extend(get_branches(sources['launchpad']))
    if 'github' in sources:
        repos.extend(get_repos(sources['github'],
                               github_username, github_password, github_token))
    render(repos, output_directory)
>>>>>>> 1eceee3d


if __name__ == '__main__':
    sys.exit(main())<|MERGE_RESOLUTION|>--- conflicted
+++ resolved
@@ -507,7 +507,6 @@
                    "need to provide username and password. "
                    "You can also set GITHUB_TOKEN as an environment "
                    "variable.", default=None)
-<<<<<<< HEAD
 @click.option('--poll', is_flag=True, default=False,
               help='Keep aggregating reviews at a specified interval')
 @click.option('--poll-interval', type=int, required=False, default=600,
@@ -517,11 +516,6 @@
          github_username, github_password, github_token, poll, poll_interval):
     """Start here."""
     global NOW
-=======
-def main(config_skeleton, config, output_directory,
-         github_username, github_password, github_token):
-    """Start here."""
->>>>>>> 1eceee3d
     if config_skeleton:
         with open(resource_filename(
                 'review_gator', 'config-skeleton.yaml'), 'r') as config_file:
@@ -531,7 +525,7 @@
             print("# Sample config.")
             print(output)
             exit(0)
-<<<<<<< HEAD
+
     sources = get_sources(config)
     aggregate_reviews(sources, output_directory, github_password,
                       github_token, github_username)
@@ -550,19 +544,6 @@
             NOW = pytz.utc.localize(datetime.datetime.utcnow())
             aggregate_reviews(sources, output_directory, github_password,
                               github_token, github_username)
-=======
-
-    sources = get_source_info(config)
-    repos = []
-    if 'lp-git' in sources:
-        repos.extend(get_lp_repos(sources['lp-git']))
-    if 'launchpad' in sources:
-        repos.extend(get_branches(sources['launchpad']))
-    if 'github' in sources:
-        repos.extend(get_repos(sources['github'],
-                               github_username, github_password, github_token))
-    render(repos, output_directory)
->>>>>>> 1eceee3d
 
 
 if __name__ == '__main__':
